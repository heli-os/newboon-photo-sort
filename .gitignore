# PyInstaller
/build/
/dist/
*.spec

# Distribution files
*.dmg
*.zip
PhotoSort_v*_macOS/

# Python
__pycache__/
*.pyc
*.pyo
*.pyd

# macOS
.DS_Store

# Temporary files from build script
version_info.py

# Logs
/logs/

# IDE files
.idea/
<<<<<<< HEAD
*.suo
*.user
.vs/  # Visual Studio 폴더 (매우 중요!)

# OS specific files
.DS_Store
Thumbs.db

# Log files (선택적)
logs/
*.log

# User Data / State files (선택적)
photosort_data.json
/.vs

.mdc
/.cursor
=======
>>>>>>> 817f9d5e
<|MERGE_RESOLUTION|>--- conflicted
+++ resolved
@@ -25,24 +25,10 @@
 
 # IDE files
 .idea/
-<<<<<<< HEAD
-*.suo
-*.user
-.vs/  # Visual Studio 폴더 (매우 중요!)
-
-# OS specific files
-.DS_Store
-Thumbs.db
-
-# Log files (선택적)
-logs/
-*.log
 
 # User Data / State files (선택적)
 photosort_data.json
 /.vs
 
 .mdc
-/.cursor
-=======
->>>>>>> 817f9d5e
+/.cursor